--- conflicted
+++ resolved
@@ -628,30 +628,17 @@
 	t.extraKeywords(extras)
 }
 
-<<<<<<< HEAD
 func (t *Schema) parseValue(val string) (parsed interface{}, ok bool) {
 	switch t.Type {
 	case "number":
-		if i, err := strconv.Atoi(val); err == nil {
-			return i, true
-		} else if f, err := strconv.ParseFloat(val, 64); err == nil {
-			return f, true
-		} else {
-			return nil, false
-		}
+		return toJSONNumber(val)
 
 	case "integer":
 		i, err := strconv.Atoi(val)
 		return i, err == nil
 
 	case "boolean":
-		if val == "true" {
-			return true, true
-		} else if val == "false" {
-			return false, true
-		} else {
-			return false, false
-		}
+		return val == "true", val == "true" || val == "false"
 
 	case "string":
 		return val, true
@@ -680,13 +667,9 @@
 	}
 }
 
-// read struct tags for generic keyworks
-func (t *Schema) genericKeywords(tags []string, parent *Schema, propertyName string) {
-=======
 // read struct tags for generic keywords
 func (t *Schema) genericKeywords(tags []string, parent *Schema, propertyName string) []string { //nolint:gocyclo
 	unprocessed := make([]string, 0, len(tags))
->>>>>>> 9b6bb6e8
 	for _, tag := range tags {
 		nameValue := strings.SplitN(tag, "=", 2)
 		if len(nameValue) == 2 {
@@ -764,16 +747,6 @@
 				if subSchema.AnyOf == nil {
 					subSchema.AnyOf = make([]*Schema, 0, 1)
 				}
-<<<<<<< HEAD
-			case "default":
-				if v, ok := t.parseValue(val); ok {
-					t.Default = v
-				}
-			case "example":
-				if v, ok := t.parseValue(val); ok {
-					t.Examples = append(t.Examples, v)
-				}
-=======
 				subSchema.Ref = ""
 				refs := strings.Split(nameValue[1], ";")
 				for _, r := range refs {
@@ -792,31 +765,20 @@
 						Type: ty,
 					})
 				}
+			case "default":
+				if v, ok := t.parseValue(val); ok {
+					t.Default = v
+				}
+			case "example":
+				if v, ok := t.parseValue(val); ok {
+					t.Examples = append(t.Examples, v)
+				}
 			default:
 				unprocessed = append(unprocessed, tag)
 			}
 		}
 	}
 	return unprocessed
-}
-
-// read struct tags for boolean type keywords
-func (t *Schema) booleanKeywords(tags []string) {
-	for _, tag := range tags {
-		nameValue := strings.Split(tag, "=")
-		if len(nameValue) != 2 {
-			continue
-		}
-		name, val := nameValue[0], nameValue[1]
-		if name == "default" {
-			if val == "true" {
-				t.Default = true
-			} else if val == "false" {
-				t.Default = false
->>>>>>> 9b6bb6e8
-			}
-		}
-	}
 }
 
 // read struct tags for string type keywords
@@ -843,15 +805,8 @@
 			case "writeOnly":
 				i, _ := strconv.ParseBool(val)
 				t.WriteOnly = i
-<<<<<<< HEAD
-=======
-			case "default":
-				t.Default = val
-			case "example":
-				t.Examples = append(t.Examples, val)
 			case "enum":
 				t.Enum = append(t.Enum, val)
->>>>>>> 9b6bb6e8
 			}
 		}
 	}
@@ -873,24 +828,11 @@
 			case "exclusiveMaximum":
 				t.ExclusiveMaximum, _ = toJSONNumber(val)
 			case "exclusiveMinimum":
-<<<<<<< HEAD
-				b, _ := strconv.ParseBool(val)
-				t.ExclusiveMinimum = b
-=======
 				t.ExclusiveMinimum, _ = toJSONNumber(val)
-			case "default":
-				if num, ok := toJSONNumber(val); ok {
-					t.Default = num
-				}
-			case "example":
-				if num, ok := toJSONNumber(val); ok {
-					t.Examples = append(t.Examples, num)
-				}
 			case "enum":
 				if num, ok := toJSONNumber(val); ok {
 					t.Enum = append(t.Enum, num)
 				}
->>>>>>> 9b6bb6e8
 			}
 		}
 	}
@@ -914,12 +856,7 @@
 
 // read struct tags for array type keywords
 func (t *Schema) arrayKeywords(tags []string) {
-<<<<<<< HEAD
-=======
-	var defaultValues []any
-
 	unprocessed := make([]string, 0, len(tags))
->>>>>>> 9b6bb6e8
 	for _, tag := range tags {
 		nameValue := strings.SplitN(tag, "=", 2)
 		if len(nameValue) == 2 {
@@ -931,7 +868,6 @@
 				t.MaxItems = parseUint(val)
 			case "uniqueItems":
 				t.UniqueItems = true
-<<<<<<< HEAD
 			case "enum":
 				switch t.Items.Type {
 				case "string":
@@ -943,10 +879,6 @@
 					f, _ := strconv.ParseFloat(val, 64)
 					t.Items.Enum = append(t.Items.Enum, f)
 				}
-=======
-			case "default":
-				defaultValues = append(defaultValues, val)
->>>>>>> 9b6bb6e8
 			case "format":
 				t.Items.Format = val
 			case "pattern":
@@ -955,11 +887,6 @@
 				unprocessed = append(unprocessed, tag) // left for further processing by underlying type
 			}
 		}
-	}
-<<<<<<< HEAD
-=======
-	if len(defaultValues) > 0 {
-		t.Default = defaultValues
 	}
 
 	if len(unprocessed) == 0 {
@@ -976,10 +903,7 @@
 		t.Items.numericalKeywords(unprocessed)
 	case "array":
 		// explicitly don't support traversal for the [][]..., as it's unclear where the array tags belong
-	case "boolean":
-		t.Items.booleanKeywords(unprocessed)
-	}
->>>>>>> 9b6bb6e8
+	}
 }
 
 func (t *Schema) extraKeywords(tags []string) {
