// Package jsonschema uses reflection to generate JSON Schemas from Go types [1].
//
// If json tags are present on struct fields, they will be used to infer
// property names and if a property is required (omitempty is present).
//
// [1] http://json-schema.org/latest/json-schema-validation.html
package jsonschema

import (
	"bytes"
	"encoding/json"
	"fmt"
	"net"
	"net/url"
	"reflect"
	"strconv"
	"strings"
	"time"

	"github.com/iancoleman/orderedmap"
)

// Version is the JSON Schema version.
var Version = "https://json-schema.org/draft/2020-12/schema"

// Schema represents a JSON Schema object type.
// RFC draft-bhutton-json-schema-00 section 4.3
type Schema struct {
	// RFC draft-bhutton-json-schema-00
	Version     string      `json:"$schema,omitempty"`     // section 8.1.1
	ID          ID          `json:"$id,omitempty"`         // section 8.2.1
	Anchor      string      `json:"$anchor,omitempty"`     // section 8.2.2
	Ref         string      `json:"$ref,omitempty"`        // section 8.2.3.1
	DynamicRef  string      `json:"$dynamicRef,omitempty"` // section 8.2.3.2
	Definitions Definitions `json:"$defs,omitempty"`       // section 8.2.4
	Comments    string      `json:"$comment,omitempty"`    // section 8.3
	// RFC draft-bhutton-json-schema-00 section 10.2.1 (Sub-schemas with logic)
	AllOf []*Schema `json:"allOf,omitempty"` // section 10.2.1.1
	AnyOf []*Schema `json:"anyOf,omitempty"` // section 10.2.1.2
	OneOf []*Schema `json:"oneOf,omitempty"` // section 10.2.1.3
	Not   *Schema   `json:"not,omitempty"`   // section 10.2.1.4
	// RFC draft-bhutton-json-schema-00 section 10.2.2 (Apply sub-schemas conditionally)
	If               *Schema            `json:"if,omitempty"`               // section 10.2.2.1
	Then             *Schema            `json:"then,omitempty"`             // section 10.2.2.2
	Else             *Schema            `json:"else,omitempty"`             // section 10.2.2.3
	DependentSchemas map[string]*Schema `json:"dependentSchemas,omitempty"` // section 10.2.2.4
	// RFC draft-bhutton-json-schema-00 section 10.3.1 (arrays)
	PrefixItems []*Schema `json:"prefixItems,omitempty"` // section 10.3.1.1
	Items       *Schema   `json:"items,omitempty"`       // section 10.3.1.2  (replaces additionalItems)
	Contains    *Schema   `json:"contains,omitempty"`    // section 10.3.1.3
	// RFC draft-bhutton-json-schema-00 section 10.3.2 (sub-schemas)
	Properties           *orderedmap.OrderedMap `json:"properties,omitempty"`           // section 10.3.2.1
	PatternProperties    map[string]*Schema     `json:"patternProperties,omitempty"`    // section 10.3.2.2
	AdditionalProperties *Schema                `json:"additionalProperties,omitempty"` // section 10.3.2.3
	PropertyNames        *Schema                `json:"propertyNames,omitempty"`        // section 10.3.2.4
	// RFC draft-bhutton-json-schema-validation-00, section 6
	Type              string              `json:"type,omitempty"`              // section 6.1.1
	Enum              []interface{}       `json:"enum,omitempty"`              // section 6.1.2
	Const             interface{}         `json:"const,omitempty"`             // section 6.1.3
	MultipleOf        int                 `json:"multipleOf,omitempty"`        // section 6.2.1
	Maximum           int                 `json:"maximum,omitempty"`           // section 6.2.2
	ExclusiveMaximum  bool                `json:"exclusiveMaximum,omitempty"`  // section 6.2.3
	Minimum           int                 `json:"minimum,omitempty"`           // section 6.2.4
	ExclusiveMinimum  bool                `json:"exclusiveMinimum,omitempty"`  // section 6.2.5
	MaxLength         int                 `json:"maxLength,omitempty"`         // section 6.3.1
	MinLength         int                 `json:"minLength,omitempty"`         // section 6.3.2
	Pattern           string              `json:"pattern,omitempty"`           // section 6.3.3
	MaxItems          int                 `json:"maxItems,omitempty"`          // section 6.4.1
	MinItems          int                 `json:"minItems,omitempty"`          // section 6.4.2
	UniqueItems       bool                `json:"uniqueItems,omitempty"`       // section 6.4.3
	MaxContains       uint                `json:"maxContains,omitempty"`       // section 6.4.4
	MinContains       uint                `json:"minContains,omitempty"`       // section 6.4.5
	MaxProperties     int                 `json:"maxProperties,omitempty"`     // section 6.5.1
	MinProperties     int                 `json:"minProperties,omitempty"`     // section 6.5.2
	Required          []string            `json:"required,omitempty"`          // section 6.5.3
	DependentRequired map[string][]string `json:"dependentRequired,omitempty"` // section 6.5.4
	// RFC draft-bhutton-json-schema-validation-00, section 7
	Format string `json:"format,omitempty"`
	// RFC draft-bhutton-json-schema-validation-00, section 8
	ContentEncoding  string  `json:"contentEncoding,omitempty"`  // section 8.3
	ContentMediaType string  `json:"contentMediaType,omitempty"` // section 8.4
	ContentSchema    *Schema `json:"contentSchema,omitempty"`    // section 8.5
	// RFC draft-bhutton-json-schema-validation-00, section 9
	Title       string        `json:"title,omitempty"`       // section 9.1
	Description string        `json:"description,omitempty"` // section 9.1
	Default     interface{}   `json:"default,omitempty"`     // section 9.2
	Deprecated  bool          `json:"deprecated,omitempty"`  // section 9.3
	ReadOnly    bool          `json:"readOnly,omitempty"`    // section 9.4
	WriteOnly   bool          `json:"writeOnly,omitempty"`   // section 9.4
	Examples    []interface{} `json:"examples,omitempty"`    // section 9.5

	Extras map[string]interface{} `json:"-"`

	// Special boolean representation of the Schema - section 4.3.2
	boolean *bool
}

var (
	// TrueSchema defines a schema with a true value
	TrueSchema = &Schema{boolean: &[]bool{true}[0]}
	// FalseSchema defines a schema with a false value
	FalseSchema = &Schema{boolean: &[]bool{false}[0]}
)

// customSchemaImpl is used to detect if the type provides it's own
// custom Schema Type definition to use instead. Very useful for situations
// where there are custom JSON Marshal and Unmarshal methods.
type customSchemaImpl interface {
	JSONSchema() *Schema
}

var customType = reflect.TypeOf((*customSchemaImpl)(nil)).Elem()

// customSchemaGetFieldDocString
type customSchemaGetFieldDocString interface {
	GetFieldDocString(fieldName string) string
}

type customGetFieldDocString func(fieldName string) string

var customStructGetFieldDocString = reflect.TypeOf((*customSchemaGetFieldDocString)(nil)).Elem()

// Reflect reflects to Schema from a value using the default Reflector
func Reflect(v interface{}) *Schema {
	return ReflectFromType(reflect.TypeOf(v))
}

// ReflectFromType generates root schema using the default Reflector
func ReflectFromType(t reflect.Type) *Schema {
	r := &Reflector{}
	return r.ReflectFromType(t)
}

// A Reflector reflects values into a Schema.
type Reflector struct {
	// BaseSchemaID defines the URI that will be used as a base to determine Schema
	// IDs for models. For example, a base Schema ID of `https://invopop.com/schemas`
	// when defined with a struct called `User{}`, will result in a schema with an
	// ID set to `https://invopop.com/schemas/user`.
	//
	// If no `BaseSchemaID` is provided, we'll take the type's complete package path
	// and use that as a base instead. Set `Anonymous` to try if you do not want to
	// include a schema ID.
	BaseSchemaID ID

	// Anonymous when true will hide the auto-generated Schema ID and provide what is
	// known as an "anonymous schema". As a rule, this is not recommended.
	Anonymous bool

	// AssignAnchor when true will use the original struct's name as an anchor inside
	// every definition, including the root schema. These can be useful for having a
	// reference to the original struct's name in CamelCase instead of the snake-case used
	// by default for URI compatibility.
	//
	// Anchors do not appear to be widely used out in the wild, so at this time the
	// anchors themselves will not be used inside generated schema.
	AssignAnchor bool

	// AllowAdditionalProperties will cause the Reflector to generate a schema
	// without additionalProperties set to 'false' for all struct types. This means
	// the presence of additional keys in JSON objects will not cause validation
	// to fail. Note said additional keys will simply be dropped when the
	// validated JSON is unmarshaled.
	AllowAdditionalProperties bool

	// RequiredFromJSONSchemaTags will cause the Reflector to generate a schema
	// that requires any key tagged with `jsonschema:required`, overriding the
	// default of requiring any key *not* tagged with `json:,omitempty`.
	RequiredFromJSONSchemaTags bool

	// Do not reference definitions. This will remove the top-level $defs map and
	// instead cause the entire structure of types to be output in one tree. The
	// list of type definitions (`$defs`) will not be included.
	DoNotReference bool

	// ExpandedStruct when true will include the reflected type's definition in the
	// root as opposed to a definition with a reference.
	ExpandedStruct bool

	// IgnoredTypes defines a slice of types that should be ignored in the schema,
	// switching to just allowing additional properties instead.
	IgnoredTypes []interface{}

	// Lookup allows a function to be defined that will provide a custom mapping of
	// types to Schema IDs. This allows existing schema documents to be referenced
	// by their ID instead of being embedded into the current schema definitions.
	// Reflected types will never be pointers, only underlying elements.
	Lookup func(reflect.Type) ID

	// Mapper is a function that can be used to map custom Go types to jsonschema schemas.
	Mapper func(reflect.Type) *Schema

	// Namer allows customizing of type names. The default is to use the type's name
	// provided by the reflect package.
	Namer func(reflect.Type) string

	// KeyNamer allows customizing of key names.
	// The default is to use the key's name as is, or the json tag if present.
	// If a json tag is present, KeyNamer will receive the tag's name as an argument, not the original key name.
	KeyNamer func(string) string

	// AdditionalFields allows adding structfields for a given type
	AdditionalFields func(reflect.Type) []reflect.StructField

	// CommentMap is a dictionary of fully qualified go types and fields to comment
	// strings that will be used if a description has not already been provided in
	// the tags. Types and fields are added to the package path using "." as a
	// separator.
	//
	// Type descriptions should be defined like:
	//
	//   map[string]string{"github.com/invopop/jsonschema.Reflector": "A Reflector reflects values into a Schema."}
	//
	// And Fields defined as:
	//
	//   map[string]string{"github.com/invopop/jsonschema.Reflector.DoNotReference": "Do not reference definitions."}
	//
	// See also: AddGoComments
	CommentMap map[string]string
}

// Reflect reflects to Schema from a value.
func (r *Reflector) Reflect(v interface{}) *Schema {
	return r.ReflectFromType(reflect.TypeOf(v))
}

// ReflectFromType generates root schema
func (r *Reflector) ReflectFromType(t reflect.Type) *Schema {
	if t.Kind() == reflect.Ptr {
		t = t.Elem() // re-assign from pointer
	}

	name := r.typeName(t)

	s := new(Schema)
	definitions := Definitions{}
	s.Definitions = definitions
	bs := r.reflectTypeToSchemaWithID(definitions, t, "")
	if r.ExpandedStruct {
		*s = *definitions[name]
		delete(definitions, name)
	} else {
		*s = *bs
	}

	// Attempt to set the schema ID
	if !r.Anonymous && s.ID == EmptyID {
		baseSchemaID := r.BaseSchemaID
		if baseSchemaID == EmptyID {
			id := ID("https://" + t.PkgPath())
			if err := id.Validate(); err == nil {
				// it's okay to silently ignore URL errors
				baseSchemaID = id
			}
		}
		if baseSchemaID != EmptyID {
			s.ID = baseSchemaID.Add(ToSnakeCase(name))
		}
	}

	s.Version = Version
	if !r.DoNotReference {
		s.Definitions = definitions
	}

	return s
}

// Definitions hold schema definitions.
// http://json-schema.org/latest/json-schema-validation.html#rfc.section.5.26
// RFC draft-wright-json-schema-validation-00, section 5.26
type Definitions map[string]*Schema

// Available Go defined types for JSON Schema Validation.
// RFC draft-wright-json-schema-validation-00, section 7.3
var (
	timeType = reflect.TypeOf(time.Time{}) // date-time RFC section 7.3.1
	ipType   = reflect.TypeOf(net.IP{})    // ipv4 and ipv6 RFC section 7.3.4, 7.3.5
	uriType  = reflect.TypeOf(url.URL{})   // uri RFC section 7.3.6
)

// Byte slices will be encoded as base64
var byteSliceType = reflect.TypeOf([]byte(nil))

// Except for json.RawMessage
var rawMessageType = reflect.TypeOf(json.RawMessage{})

// Go code generated from protobuf enum types should fulfil this interface.
type protoEnum interface {
	EnumDescriptor() ([]byte, []int)
}

var protoEnumType = reflect.TypeOf((*protoEnum)(nil)).Elem()

// SetBaseSchemaID is a helper use to be able to set the reflectors base
// schema ID from a string as opposed to then ID instance.
func (r *Reflector) SetBaseSchemaID(id string) {
	r.BaseSchemaID = ID(id)
}

func (r *Reflector) refOrReflectTypeToSchema(definitions Definitions, t reflect.Type, breadcrumb string) *Schema {
	id := r.lookupID(t)
	if id != EmptyID {
		return &Schema{
			Ref: id.String(),
		}
	}

	// Already added to definitions?
	if def := r.refDefinition(definitions, t); def != nil {
		return def
	}

	return r.reflectTypeToSchemaWithID(definitions, t, breadcrumb)
}

func (r *Reflector) reflectTypeToSchemaWithID(defs Definitions, t reflect.Type, breadcrumb string) *Schema {
	s := r.reflectTypeToSchema(defs, t, breadcrumb)
	if s != nil {
		if r.Lookup != nil {
			id := r.Lookup(t)
			if id != EmptyID {
				s.ID = id
			}
		}
	}
	return s
}

func (r *Reflector) reflectTypeToSchema(definitions Definitions, t reflect.Type, breadcrumb string) *Schema {
	// only try to reflect non-pointers
	if t.Kind() == reflect.Ptr {
		return r.refOrReflectTypeToSchema(definitions, t.Elem(), breadcrumb)
	}

	// Do any pre-definitions exist?
	if r.Mapper != nil {
		if t := r.Mapper(t); t != nil {
			return t
		}
	}
	if rt := r.reflectCustomSchema(definitions, t); rt != nil {
		return rt
	}

	// Prepare a base to which details can be added
	st := new(Schema)

	// jsonpb will marshal protobuf enum options as either strings or integers.
	// It will unmarshal either.
	if t.Implements(protoEnumType) {
		st.OneOf = []*Schema{
			{Type: "string"},
			{Type: "integer"},
		}
		return st
	}

	// Defined format types for JSON Schema Validation
	// RFC draft-wright-json-schema-validation-00, section 7.3
	// TODO email RFC section 7.3.2, hostname RFC section 7.3.3, uriref RFC section 7.3.7
	if t == ipType {
		// TODO differentiate ipv4 and ipv6 RFC section 7.3.4, 7.3.5
		st.Type = "string"
		st.Format = "ipv4"
		return st
	}

	if t.Name() != "" {
		// reset breadcrumb for non-anonymous types
		breadcrumb = fullyQualifiedTypeName(t)
	}

	switch t.Kind() {
	case reflect.Struct:
		r.reflectStruct(definitions, t, st, breadcrumb)

	case reflect.Slice, reflect.Array:
		r.reflectSliceOrArray(definitions, t, st, breadcrumb)

	case reflect.Map:
		r.reflectMap(definitions, t, st, breadcrumb)

	case reflect.Interface:
		// empty

	case reflect.Int, reflect.Int8, reflect.Int16, reflect.Int32, reflect.Int64,
		reflect.Uint, reflect.Uint8, reflect.Uint16, reflect.Uint32, reflect.Uint64:
		st.Type = "integer"

	case reflect.Float32, reflect.Float64:
		st.Type = "number"

	case reflect.Bool:
		st.Type = "boolean"

	case reflect.String:
		st.Type = "string"

	default:
		panic("unsupported type " + t.String())
	}

	// Always try to reference the definition which may have just been created
	if def := r.refDefinition(definitions, t); def != nil {
		return def
	}

	return st
}

func (r *Reflector) reflectCustomSchema(definitions Definitions, t reflect.Type) *Schema {
	if t.Kind() == reflect.Ptr {
		return r.reflectCustomSchema(definitions, t.Elem())
	}

	if t.Implements(customType) {
		v := reflect.New(t)
		o := v.Interface().(customSchemaImpl)
		st := o.JSONSchema()
		r.addDefinition(definitions, t, st)
		if ref := r.refDefinition(definitions, t); ref != nil {
			return ref
		}
		return st
	}

	return nil
}

func (r *Reflector) reflectSliceOrArray(definitions Definitions, t reflect.Type, st *Schema, breadcrumb string) {
	if t == rawMessageType {
		return
	}

	r.addDefinition(definitions, t, st)

	if st.Description == "" {
		st.Description = r.lookupComment(breadcrumb)
	}

	if t.Kind() == reflect.Array {
		st.MinItems = t.Len()
		st.MaxItems = st.MinItems
	}
	if t.Kind() == reflect.Slice && t.Elem() == byteSliceType.Elem() {
		st.Type = "string"
		// NOTE: ContentMediaType is not set here
		st.ContentEncoding = "base64"
	} else {
		st.Type = "array"
		st.Items = r.refOrReflectTypeToSchema(definitions, t.Elem(), fmt.Sprintf("%s.[]", breadcrumb))
	}
}

func (r *Reflector) reflectMap(definitions Definitions, t reflect.Type, st *Schema, breadcrumb string) {
	r.addDefinition(definitions, t, st)

	st.Type = "object"
	if st.Description == "" {
		st.Description = r.lookupComment(breadcrumb)
	}

	valueBreadcrumb := fmt.Sprintf("%s.[value]", breadcrumb)
	switch t.Key().Kind() {
	case reflect.Int, reflect.Int8, reflect.Int16, reflect.Int32, reflect.Int64:
		st.PatternProperties = map[string]*Schema{
			"^[0-9]+$": r.refOrReflectTypeToSchema(definitions, t.Elem(), valueBreadcrumb),
		}
		st.AdditionalProperties = FalseSchema
		return
	}
	if t.Elem().Kind() != reflect.Interface {
<<<<<<< HEAD
		st.PatternProperties = map[string]*Schema{
			".*": r.refOrReflectTypeToSchema(definitions, t.Elem(), valueBreadcrumb),
		}
=======
		st.AdditionalProperties = r.refOrReflectTypeToSchema(definitions, t.Elem())
>>>>>>> fbf400c9
	}
}

// Reflects a struct to a JSON Schema type.
func (r *Reflector) reflectStruct(definitions Definitions, t reflect.Type, s *Schema, breadcrumb string) {
	// Handle special types
	switch t {
	case timeType: // date-time RFC section 7.3.1
		s.Type = "string"
		s.Format = "date-time"
		return
	case uriType: // uri RFC section 7.3.6
		s.Type = "string"
		s.Format = "uri"
		return
	}

	r.addDefinition(definitions, t, s)
	s.Type = "object"
	s.Properties = orderedmap.New()
	s.Description = r.lookupComment(breadcrumb)
	if r.AssignAnchor {
		s.Anchor = t.Name()
	}
	if !r.AllowAdditionalProperties && s.AdditionalProperties == nil {
		s.AdditionalProperties = FalseSchema
	}

	ignored := false
	for _, it := range r.IgnoredTypes {
		if reflect.TypeOf(it) == t {
			ignored = true
			break
		}
	}
	if !ignored {
		r.reflectStructFields(s, definitions, t, breadcrumb)
	}
}

func (r *Reflector) reflectStructFields(st *Schema, definitions Definitions, t reflect.Type, breadcrumb string) {
	if t.Kind() == reflect.Ptr {
		t = t.Elem()
	}
	if t.Kind() != reflect.Struct {
		return
	}

	var getFieldDocString customGetFieldDocString
	if t.Implements(customStructGetFieldDocString) {
		v := reflect.New(t)
		o := v.Interface().(customSchemaGetFieldDocString)
		getFieldDocString = o.GetFieldDocString
	}

	handleField := func(f reflect.StructField) {
		name, shouldEmbed, required, nullable := r.reflectFieldName(f)
		// if anonymous and exported type should be processed recursively
		// current type should inherit properties of anonymous one
		if name == "" {
			if shouldEmbed {
				r.reflectStructFields(st, definitions, f.Type, fullyQualifiedTypeName(f.Type))
			}
			return
		}

		fieldBreadcrumb := fmt.Sprintf("%s.%s", breadcrumb, f.Name)
		property := r.refOrReflectTypeToSchema(definitions, f.Type, fieldBreadcrumb)
		property.structKeywordsFromTags(f, st, name)
		if property.Description == "" {
			property.Description = r.lookupComment(fieldBreadcrumb)
		}
		if getFieldDocString != nil {
			property.Description = getFieldDocString(f.Name)
		}

		if nullable {
			property = &Schema{
				OneOf: []*Schema{
					property,
					{
						Type: "null",
					},
				},
			}
		}

		st.Properties.Set(name, property)
		if required {
			st.Required = appendUniqueString(st.Required, name)
		}
	}

	for i := 0; i < t.NumField(); i++ {
		f := t.Field(i)
		handleField(f)
	}
	if r.AdditionalFields != nil {
		if af := r.AdditionalFields(t); af != nil {
			for _, sf := range af {
				handleField(sf)
			}
		}
	}
}

func appendUniqueString(base []string, value string) []string {
	for _, v := range base {
		if v == value {
			return base
		}
	}
	return append(base, value)
}

func (r *Reflector) lookupComment(breadcrumb string) string {
	if r.CommentMap == nil {
		return ""
	}

	return r.CommentMap[breadcrumb]
}

// addDefinition will append the provided schema. If needed, an ID and anchor will also be added.
func (r *Reflector) addDefinition(definitions Definitions, t reflect.Type, s *Schema) {
	name := r.typeName(t)
	if name == "" {
		return
	}
	definitions[name] = s
}

// refDefinition will provide a schema with a reference to an existing definition.
func (r *Reflector) refDefinition(definitions Definitions, t reflect.Type) *Schema {
	if r.DoNotReference {
		return nil
	}
	name := r.typeName(t)
	if name == "" {
		return nil
	}
	if _, ok := definitions[name]; !ok {
		return nil
	}
	return &Schema{
		Ref: "#/$defs/" + name,
	}
}

func (r *Reflector) lookupID(t reflect.Type) ID {
	if r.Lookup != nil {
		if t.Kind() == reflect.Ptr {
			t = t.Elem()
		}
		return r.Lookup(t)

	}
	return EmptyID
}

func (t *Schema) structKeywordsFromTags(f reflect.StructField, parent *Schema, propertyName string) {
	t.Description = f.Tag.Get("jsonschema_description")

	tags := splitOnUnescapedCommas(f.Tag.Get("jsonschema"))
	t.genericKeywords(tags, parent, propertyName)

	switch t.Type {
	case "string":
		t.stringKeywords(tags)
	case "number":
		t.numbericKeywords(tags)
	case "integer":
		t.numbericKeywords(tags)
	case "array":
		t.arrayKeywords(tags)
	}
	extras := strings.Split(f.Tag.Get("jsonschema_extras"), ",")
	t.extraKeywords(extras)
}

func (t *Schema) parseValue(val string) (parsed interface{}, ok bool) {
	switch t.Type {
	case "number":
		if i, err := strconv.Atoi(val); err == nil {
			return i, true
		} else if f, err := strconv.ParseFloat(val, 64); err == nil {
			return f, true
		} else {
			return nil, false
		}

	case "integer":
		i, err := strconv.Atoi(val)
		return i, err == nil

	case "boolean":
		if val == "true" {
			return true, true
		} else if val == "false" {
			return false, true
		} else {
			return false, false
		}

	case "string":
		return val, true

	case "array":
		vals := strings.Split(val, ";")
		parsed := make([]interface{}, len(vals))
		for i, v := range vals {
			p, ok := t.Items.parseValue(v)
			if !ok {
				return nil, false
			}
			parsed[i] = p
		}
		return parsed, true

	case "", "object":
		obj := make(map[string]interface{})
		if err := json.Unmarshal([]byte(val), &obj); err != nil {
			return nil, false
		}
		return obj, true

	default:
		return nil, false
	}
}

// read struct tags for generic keyworks
func (t *Schema) genericKeywords(tags []string, parent *Schema, propertyName string) {
	for _, tag := range tags {
		nameValue := strings.SplitN(tag, "=", 2)
		if len(nameValue) == 2 {
			name, val := nameValue[0], nameValue[1]
			switch name {
			case "title":
				t.Title = val
			case "description":
				t.Description = val
			case "type":
				t.Type = val
			case "anchor":
				t.Anchor = val
			case "oneof_required":
				var typeFound *Schema
				for i := range parent.OneOf {
					if parent.OneOf[i].Title == nameValue[1] {
						typeFound = parent.OneOf[i]
					}
				}
				if typeFound == nil {
					typeFound = &Schema{
						Title:    nameValue[1],
						Required: []string{},
					}
					parent.OneOf = append(parent.OneOf, typeFound)
				}
				typeFound.Required = append(typeFound.Required, propertyName)
			case "oneof_type":
				if t.OneOf == nil {
					t.OneOf = make([]*Schema, 0, 1)
				}
				t.Type = ""
				types := strings.Split(nameValue[1], ";")
				for _, ty := range types {
					t.OneOf = append(t.OneOf, &Schema{
						Type: ty,
					})
				}
			case "enum":
				switch t.Type {
				case "string":
					t.Enum = append(t.Enum, val)
				case "integer":
					i, _ := strconv.Atoi(val)
					t.Enum = append(t.Enum, i)
				case "number":
					f, _ := strconv.ParseFloat(val, 64)
					t.Enum = append(t.Enum, f)
				}
			case "default":
				if v, ok := t.parseValue(val); ok {
					t.Default = v
				}
			case "example":
				if v, ok := t.parseValue(val); ok {
					t.Examples = append(t.Examples, v)
				}
			}
		}
	}
}

// read struct tags for string type keyworks
func (t *Schema) stringKeywords(tags []string) {
	for _, tag := range tags {
		nameValue := strings.SplitN(tag, "=", 2)
		if len(nameValue) == 2 {
			name, val := nameValue[0], nameValue[1]
			switch name {
			case "minLength":
				i, _ := strconv.Atoi(val)
				t.MinLength = i
			case "maxLength":
				i, _ := strconv.Atoi(val)
				t.MaxLength = i
			case "pattern":
				t.Pattern = val
			case "format":
				switch val {
				case "date-time", "email", "hostname", "ipv4", "ipv6", "uri", "uuid":
					t.Format = val
					break
				}
			case "readOnly":
				i, _ := strconv.ParseBool(val)
				t.ReadOnly = i
			case "writeOnly":
				i, _ := strconv.ParseBool(val)
				t.WriteOnly = i
			}
		}
	}
}

// read struct tags for numberic type keyworks
func (t *Schema) numbericKeywords(tags []string) {
	for _, tag := range tags {
		nameValue := strings.SplitN(tag, "=", 2)
		if len(nameValue) == 2 {
			name, val := nameValue[0], nameValue[1]
			switch name {
			case "multipleOf":
				i, _ := strconv.Atoi(val)
				t.MultipleOf = i
			case "minimum":
				i, _ := strconv.Atoi(val)
				t.Minimum = i
			case "maximum":
				i, _ := strconv.Atoi(val)
				t.Maximum = i
			case "exclusiveMaximum":
				b, _ := strconv.ParseBool(val)
				t.ExclusiveMaximum = b
			case "exclusiveMinimum":
				b, _ := strconv.ParseBool(val)
				t.ExclusiveMinimum = b
			}
		}
	}
}

// read struct tags for object type keyworks
// func (t *Type) objectKeywords(tags []string) {
//     for _, tag := range tags{
//         nameValue := strings.SplitN(tag, "=", 2)
//         name, val := nameValue[0], nameValue[1]
//         switch name{
//             case "dependencies":
//                 t.Dependencies = val
//                 break;
//             case "patternProperties":
//                 t.PatternProperties = val
//                 break;
//         }
//     }
// }

// read struct tags for array type keyworks
func (t *Schema) arrayKeywords(tags []string) {
	for _, tag := range tags {
		nameValue := strings.SplitN(tag, "=", 2)
		if len(nameValue) == 2 {
			name, val := nameValue[0], nameValue[1]
			switch name {
			case "minItems":
				i, _ := strconv.Atoi(val)
				t.MinItems = i
			case "maxItems":
				i, _ := strconv.Atoi(val)
				t.MaxItems = i
			case "uniqueItems":
				t.UniqueItems = true
			case "enum":
				switch t.Items.Type {
				case "string":
					t.Items.Enum = append(t.Items.Enum, val)
				case "integer":
					i, _ := strconv.Atoi(val)
					t.Items.Enum = append(t.Items.Enum, i)
				case "number":
					f, _ := strconv.ParseFloat(val, 64)
					t.Items.Enum = append(t.Items.Enum, f)
				}
			case "format":
				t.Items.Format = val
			}
		}
	}
}

func (t *Schema) extraKeywords(tags []string) {
	for _, tag := range tags {
		nameValue := strings.SplitN(tag, "=", 2)
		if len(nameValue) == 2 {
			t.setExtra(nameValue[0], nameValue[1])
		}
	}
}

func (t *Schema) setExtra(key, val string) {
	if t.Extras == nil {
		t.Extras = map[string]interface{}{}
	}
	if existingVal, ok := t.Extras[key]; ok {
		switch existingVal := existingVal.(type) {
		case string:
			t.Extras[key] = []string{existingVal, val}
		case []string:
			t.Extras[key] = append(existingVal, val)
		case int:
			t.Extras[key], _ = strconv.Atoi(val)
		}
	} else {
		switch key {
		case "minimum":
			t.Extras[key], _ = strconv.Atoi(val)
		default:
			t.Extras[key] = val
		}
	}
}

func requiredFromJSONTags(tags []string) bool {
	if ignoredByJSONTags(tags) {
		return false
	}

	for _, tag := range tags[1:] {
		if tag == "omitempty" {
			return false
		}
	}
	return true
}

func requiredFromJSONSchemaTags(tags []string) bool {
	if ignoredByJSONSchemaTags(tags) {
		return false
	}
	for _, tag := range tags {
		if tag == "required" {
			return true
		}
	}
	return false
}

func nullableFromJSONSchemaTags(tags []string) bool {
	if ignoredByJSONSchemaTags(tags) {
		return false
	}
	for _, tag := range tags {
		if tag == "nullable" {
			return true
		}
	}
	return false
}

func ignoredByJSONTags(tags []string) bool {
	return tags[0] == "-"
}

func ignoredByJSONSchemaTags(tags []string) bool {
	return tags[0] == "-"
}

func (r *Reflector) reflectFieldName(f reflect.StructField) (string, bool, bool, bool) {
	jsonTagString, _ := f.Tag.Lookup("json")
	jsonTags := strings.Split(jsonTagString, ",")

	if ignoredByJSONTags(jsonTags) {
		return "", false, false, false
	}

	schemaTags := strings.Split(f.Tag.Get("jsonschema"), ",")
	if ignoredByJSONSchemaTags(schemaTags) {
		return "", false, false, false
	}

	required := requiredFromJSONTags(jsonTags)
	if r.RequiredFromJSONSchemaTags {
		required = requiredFromJSONSchemaTags(schemaTags)
	}

	nullable := nullableFromJSONSchemaTags(schemaTags)

	if f.Anonymous && jsonTags[0] == "" {
		// As per JSON Marshal rules, anonymous structs are inherited
		if f.Type.Kind() == reflect.Struct {
			return "", true, false, false
		}
	}

	// Try to determine the name from the different combos
	name := f.Name
	if jsonTags[0] != "" {
		name = jsonTags[0]
	}
	if !f.Anonymous && f.PkgPath != "" {
		// field not anonymous and not export has no export name
		name = ""
	} else if r.KeyNamer != nil {
		name = r.KeyNamer(name)
	}

	return name, false, required, nullable
}

// UnmarshalJSON is used to parse a schema object or boolean.
func (t *Schema) UnmarshalJSON(data []byte) error {
	if bytes.Equal(data, []byte("true")) {
		*t = *TrueSchema
		return nil
	} else if bytes.Equal(data, []byte("false")) {
		*t = *FalseSchema
		return nil
	}
	type Schema_ Schema
	aux := &struct {
		*Schema_
	}{
		Schema_: (*Schema_)(t),
	}
	return json.Unmarshal(data, aux)
}

func (t *Schema) MarshalJSON() ([]byte, error) {
	if t.boolean != nil {
		if *t.boolean {
			return []byte("true"), nil
		} else {
			return []byte("false"), nil
		}
	}
	if reflect.DeepEqual(&Schema{}, t) {
		// Don't bother returning empty schemas
		return []byte("{}"), nil
	}
	type Schema_ Schema
	b, err := json.Marshal((*Schema_)(t))
	if err != nil {
		return nil, err
	}
	if t.Extras == nil || len(t.Extras) == 0 {
		return b, nil
	}
	m, err := json.Marshal(t.Extras)
	if err != nil {
		return nil, err
	}
	if len(b) == 2 {
		return m, nil
	}
	b[len(b)-1] = ','
	return append(b, m[1:]...), nil
}

func (r *Reflector) typeName(t reflect.Type) string {
	if r.Namer != nil {
		if name := r.Namer(t); name != "" {
			return name
		}
	}
	return t.Name()
}

// Split on commas that are not preceded by `\`.
// This way, we prevent splitting regexes
func splitOnUnescapedCommas(tagString string) []string {
	ret := make([]string, 0)
	separated := strings.Split(tagString, ",")
	ret = append(ret, separated[0])
	i := 0
	for _, nextTag := range separated[1:] {
		if len(ret[i]) == 0 {
			ret = append(ret, nextTag)
			i++
			continue
		}

		if ret[i][len(ret[i])-1] == '\\' {
			ret[i] = ret[i][:len(ret[i])-1] + "," + nextTag
		} else {
			ret = append(ret, nextTag)
			i++
		}
	}

	return ret
}

func fullyQualifiedTypeName(t reflect.Type) string {
	return t.PkgPath() + "." + t.Name()
}

// AddGoComments will update the reflectors comment map with all the comments
// found in the provided source directories. See the #ExtractGoComments method
// for more details.
func (r *Reflector) AddGoComments(base, path string) error {
	if r.CommentMap == nil {
		r.CommentMap = make(map[string]string)
	}
	return ExtractGoComments(base, path, r.CommentMap)
}<|MERGE_RESOLUTION|>--- conflicted
+++ resolved
@@ -471,13 +471,7 @@
 		return
 	}
 	if t.Elem().Kind() != reflect.Interface {
-<<<<<<< HEAD
-		st.PatternProperties = map[string]*Schema{
-			".*": r.refOrReflectTypeToSchema(definitions, t.Elem(), valueBreadcrumb),
-		}
-=======
-		st.AdditionalProperties = r.refOrReflectTypeToSchema(definitions, t.Elem())
->>>>>>> fbf400c9
+		st.AdditionalProperties = r.refOrReflectTypeToSchema(definitions, t.Elem(), valueBreadcrumb)
 	}
 }
 
