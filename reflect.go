--- conflicted
+++ resolved
@@ -580,9 +580,6 @@
 	}
 }
 
-<<<<<<< HEAD
-func (r *Reflector) lookupComment(breadcrumb string) string {
-=======
 func appendUniqueString(base []string, value string) []string {
 	for _, v := range base {
 		if v == value {
@@ -592,8 +589,7 @@
 	return append(base, value)
 }
 
-func (r *Reflector) lookupComment(t reflect.Type, name string) string {
->>>>>>> e8e691ea
+func (r *Reflector) lookupComment(breadcrumb string) string {
 	if r.CommentMap == nil {
 		return ""
 	}
