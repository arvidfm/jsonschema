package examples

import (
	"github.com/invopop/jsonschema/examples/nested"
)

// User is used as a base to provide tests for comments.
// Don't forget to checkout the nested path.
type User struct {
	// Unique sequential identifier.
	ID int `json:"id" jsonschema:"required"`
	// This comment will be ignored
<<<<<<< HEAD
	Name    string `json:"name" jsonschema:"required,minLength=1,maxLength=20,pattern=.*,description=this is a property,title=the name,example=joe,example=lucy,default=alex"`
	Friends []struct {
		// The ID of the friend
		FriendID int `json:"friend_id"`
		// A note about this friend
		FriendNote string `json:"friend_note,omitempty"`
	} `json:"friends,omitempty" jsonschema_description:"list of friends, omitted when empty"`
	Tags map[string]interface{} `json:"tags,omitempty"`
=======
	Name    string         `json:"name" jsonschema:"required,minLength=1,maxLength=20,pattern=.*,description=this is a property,title=the name,example=joe,example=lucy,default=alex"`
	Friends []int          `json:"friends,omitempty" jsonschema_description:"list of IDs, omitted when empty"`
	Tags    map[string]any `json:"tags,omitempty"`
>>>>>>> 9b6bb6e8

	// An array of pets the user cares for.
	Pets nested.Pets `json:"pets"`

	// Set of animal names to pets
	NamedPets nested.NamedPets `json:"named_pets"`

	// Set of plants that the user likes
	Plants []*nested.Plant `json:"plants" jsonschema:"title=Plants"`

	// Additional data about this user
	AdditionalData struct {
		// This user's favorite color
		FavoriteColor string `json:"favorite_color"`
	} `json:"additional_data"`

	// A mapping from friend IDs to notes
	FriendToNote map[int]*struct {
		// The note for this friend
		Note string `json:"note"`
	} `json:"friend_to_note,omitempty"`
}<|MERGE_RESOLUTION|>--- conflicted
+++ resolved
@@ -10,7 +10,6 @@
 	// Unique sequential identifier.
 	ID int `json:"id" jsonschema:"required"`
 	// This comment will be ignored
-<<<<<<< HEAD
 	Name    string `json:"name" jsonschema:"required,minLength=1,maxLength=20,pattern=.*,description=this is a property,title=the name,example=joe,example=lucy,default=alex"`
 	Friends []struct {
 		// The ID of the friend
@@ -18,12 +17,7 @@
 		// A note about this friend
 		FriendNote string `json:"friend_note,omitempty"`
 	} `json:"friends,omitempty" jsonschema_description:"list of friends, omitted when empty"`
-	Tags map[string]interface{} `json:"tags,omitempty"`
-=======
-	Name    string         `json:"name" jsonschema:"required,minLength=1,maxLength=20,pattern=.*,description=this is a property,title=the name,example=joe,example=lucy,default=alex"`
-	Friends []int          `json:"friends,omitempty" jsonschema_description:"list of IDs, omitted when empty"`
-	Tags    map[string]any `json:"tags,omitempty"`
->>>>>>> 9b6bb6e8
+	Tags map[string]any `json:"tags,omitempty"`
 
 	// An array of pets the user cares for.
 	Pets nested.Pets `json:"pets"`
