--- conflicted
+++ resolved
@@ -309,7 +309,6 @@
 	RenamedByComputation int `jsonschema_description:"Description was preserved"`
 }
 
-<<<<<<< HEAD
 type Examples struct {
 	StringExample   string              `json:"string_example" jsonschema:"example=hi,example=test"`
 	IntExample      int                 `json:"int_example" jsonschema:"example=1,example=10,example=42"`
@@ -317,7 +316,8 @@
 	IntArrayExample []int               `json:"int_array_example" jsonschema:"example=1;2,example=3;4,example=5;6"`
 	MapExample      map[string]string   `json:"map_example" jsonschema:"example={\"key\": \"value\"}"`
 	MapArrayExample []map[string]string `json:"map_array_example" jsonschema:"example={\"a\": \"b\"};{\"c\": \"d\"},example={\"hello\": \"test\"}"`
-=======
+}
+
 type SchemaExtendTestBase struct {
 	FirstName  string `json:"FirstName"`
 	LastName   string `json:"LastName"`
@@ -344,7 +344,6 @@
 type PatternEqualsTest struct {
 	WithEquals          string `jsonschema:"pattern=foo=bar"`
 	WithEqualsAndCommas string `jsonschema:"pattern=foo\\,=bar"`
->>>>>>> 9b6bb6e8
 }
 
 func TestReflector(t *testing.T) {
@@ -477,13 +476,10 @@
 		}, "fixtures/keynamed.json"},
 		{MapType{}, &Reflector{}, "fixtures/map_type.json"},
 		{ArrayType{}, &Reflector{}, "fixtures/array_type.json"},
-<<<<<<< HEAD
 		{Examples{}, &Reflector{}, "fixtures/examples.json"},
-=======
 		{SchemaExtendTest{}, &Reflector{}, "fixtures/custom_type_extend.json"},
 		{Expression{}, &Reflector{}, "fixtures/schema_with_expression.json"},
 		{PatternEqualsTest{}, &Reflector{}, "fixtures/equals_in_pattern.json"},
->>>>>>> 9b6bb6e8
 	}
 
 	for _, tt := range tests {
